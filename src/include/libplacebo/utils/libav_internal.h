--- conflicted
+++ resolved
@@ -256,11 +256,7 @@
     return AVCHROMA_LOC_UNSPECIFIED;
 }
 
-<<<<<<< HEAD
-#if LIBAVUTIL_VERSION_INT >= AV_VERSION_INT(59, 58, 100)
-=======
 #if LIBAVUTIL_VERSION_INT >= AV_VERSION_INT(60, 11, 100)
->>>>>>> 5592d882
 PL_LIBAV_API enum pl_alpha_mode pl_alpha_from_av(enum AVAlphaMode mode)
 {
     switch (mode) {
@@ -732,14 +728,8 @@
         .repr = {
             .sys = pl_system_from_av(frame->colorspace),
             .levels = pl_levels_from_av(frame->color_range),
-<<<<<<< HEAD
-
-    .alpha = (desc->flags & AV_PIX_FMT_FLAG_ALPHA)
-#if LIBAVUTIL_VERSION_INT >= AV_VERSION_INT(59, 58, 100)
-=======
             .alpha = (desc->flags & AV_PIX_FMT_FLAG_ALPHA)
 #if LIBAVUTIL_VERSION_INT >= AV_VERSION_INT(60, 11, 100)
->>>>>>> 5592d882
                 ? pl_alpha_from_av(frame->alpha_mode)
 #else
                 ? PL_ALPHA_INDEPENDENT
